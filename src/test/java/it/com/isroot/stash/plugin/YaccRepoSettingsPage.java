package it.com.isroot.stash.plugin;

import com.atlassian.pageobjects.elements.ElementBy;
import com.atlassian.pageobjects.elements.PageElement;

/**
 * @author Sean Ford
 * @since 2015-09-13
 */
public class YaccRepoSettingsPage extends YaccSettingsCommon {
    @ElementBy(cssSelector = "tr[data-key=\"com.isroot.stash.plugin.yacc:yaccHook\"] .edit-button")
    private PageElement editYacc;

    @ElementBy(cssSelector = "tr[data-key=\"com.isroot.stash.plugin.yacc:yaccHook\"] .mode-disabled")
    private PageElement disableYacc;

    @ElementBy(className = "button-panel-submit-button")
    private PageElement submitButton;

    @Override
    public String getUrl() {
        return "/projects/PROJECT_1/repos/rep_1/settings/hooks";
    }

    public YaccRepoSettingsPage clickEditYacc() {
        editYacc.click();
        return this;
    }

    public YaccRepoSettingsPage clickSubmit() {
        submitButton.click();
<<<<<<< HEAD

        // temp sleep
        try {
            Thread.sleep(5000);
        } catch (InterruptedException e) {

        }

=======
        waitABitForPageLoad();
        return this;
    }

    public YaccRepoSettingsPage clickDisable() {
        disableYacc.click();
>>>>>>> 8a61ced2
        return this;
    }
}<|MERGE_RESOLUTION|>--- conflicted
+++ resolved
@@ -29,23 +29,12 @@
 
     public YaccRepoSettingsPage clickSubmit() {
         submitButton.click();
-<<<<<<< HEAD
-
-        // temp sleep
-        try {
-            Thread.sleep(5000);
-        } catch (InterruptedException e) {
-
-        }
-
-=======
         waitABitForPageLoad();
         return this;
     }
 
     public YaccRepoSettingsPage clickDisable() {
         disableYacc.click();
->>>>>>> 8a61ced2
         return this;
     }
 }