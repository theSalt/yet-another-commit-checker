--- conflicted
+++ resolved
@@ -199,13 +199,8 @@
             issues = extractedKeys;
         }
 
-<<<<<<< HEAD
-        if (issues.isEmpty() == false) {
-            for (IssueKey issueKey : issues) {
-=======
         if(!issues.isEmpty()) {
             for(IssueKey issueKey : issues) {
->>>>>>> d35fde12
                 errors.addAll(checkJiraIssue(settings, issueKey));
             }
         }
