--- conflicted
+++ resolved
@@ -149,12 +149,8 @@
         // Exclude by Regex setting
         String excludeBranchRegex = settings.getString("excludeBranchRegex");
 
-<<<<<<< HEAD
         log.debug("branch check, excludeBranchRegex={} branchName={}", excludeBranchRegex,
                 branchName);
-=======
-        log.debug("branchName={}, excludeBranchRegex={}", branchName, excludeBranchRegex);
->>>>>>> 565edfc0
 
         if(excludeBranchRegex != null && !excludeBranchRegex.isEmpty()) {
             Pattern pattern = Pattern.compile(excludeBranchRegex);
